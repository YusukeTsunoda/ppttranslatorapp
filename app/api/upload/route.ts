// Node.jsランタイムを明示的に指定
// ファイルシステム操作とchild_processを含むため、Edge Runtimeでは動作しません
export const runtime = 'nodejs';

import { NextRequest, NextResponse } from "next/server";
import { writeFile, mkdir } from "fs/promises";
import { join } from "path";
import { verifyToken } from "@/lib/auth/session";
import { exec } from "child_process";
import { promisify } from "util";
import { existsSync } from "fs";

const execAsync = promisify(exec);

// ファイル名を生成する関数
const generateFileId = () => {
  const timestamp = Date.now();
  const random = Math.random().toString(36).substring(2, 15);
  return `${timestamp}_${random}`;
};

// ユーザーのディレクトリを作成する関数
const createUserDirectories = async (userId: string, fileId: string) => {
  const baseDir = join(process.cwd(), "tmp", "users", userId);
  const uploadDir = join(baseDir, "uploads");
  const slidesDir = join(baseDir, "slides", fileId);

  await mkdir(uploadDir, { recursive: true });
  await mkdir(slidesDir, { recursive: true });

  return { uploadDir, slidesDir };
};

// 古いファイルを削除する関数（24時間以上経過したファイル）
const cleanupOldFiles = async (userId: string) => {
  const baseDir = join(process.cwd(), "tmp", "users", userId);
  if (!existsSync(baseDir)) return;

  // 7日以上経過したファイルを削除するように変更
  const { stdout } = await execAsync(`find "${baseDir}" -type f -mtime +7 -delete`);
  console.log('Cleanup results:', stdout);
};

export async function POST(request: NextRequest) {
  try {
    // セッションチェック
<<<<<<< HEAD
    const session = await auth();
    if (!session || !session.user) {
      return NextResponse.json({ error: "ログインしてください" }, { status: 401 });
=======
    const sessionCookie = request.cookies.get('session');
    if (!sessionCookie) {
      return NextResponse.json({ error: "認証が必要です" }, { status: 401 });
>>>>>>> be7d6124
    }

    let session;
    try {
      session = await verifyToken(sessionCookie.value);
      if (!session) {
        return NextResponse.json({ error: "認証が必要です" }, { status: 401 });
      }
    } catch (error) {
      return NextResponse.json({ error: "認証が無効です" }, { status: 401 });
    }

    // userIdを文字列に変換
    const userId = session.user.id.toString();
    const fileId = generateFileId();

    // 古いファイルの削除を実行
    await cleanupOldFiles(userId);

    const formData = await request.formData();
    const file = formData.get("file") as File;

    if (!file) {
      return NextResponse.json({ error: "ファイルが必要です" }, { status: 400 });
    }

    if (!file.name.endsWith(".pptx")) {
      return NextResponse.json(
        { error: "PPTXファイルのみ対応しています" },
        { status: 400 }
      );
    }

    // ユーザーのディレクトリを作成
    const { uploadDir, slidesDir } = await createUserDirectories(userId, fileId);

    // ファイル名を生成
    const fileName = `${fileId}_${file.name.replace(/[^a-zA-Z0-9.]/g, '_')}`;
    const filePath = join(uploadDir, fileName);

    // ファイルを保存
    const bytes = await file.arrayBuffer();
    const buffer = Buffer.from(bytes);
    await writeFile(filePath, buffer);
    
    console.log('File saved:', {
      filePath,
      fileId,
      fileName,
      uploadDir
    });

    // Pythonスクリプトの実行
    const pythonScript = join(process.cwd(), "lib/python/pptx_parser.py");
    console.log('Executing Python script with file path:', filePath);
    
    const { stdout, stderr } = await execAsync(`python3 "${pythonScript}" "${filePath}" "${slidesDir}"`);

    try {
      const slideData = JSON.parse(stdout);
      
      if (stderr) {
        console.log("Python script debug info:", stderr);
      }

      if (slideData.error) {
        console.error("Python script error:", slideData.error);
        return NextResponse.json(
          { error: slideData.error },
          { status: 500 }
        );
      }

      if (!slideData.slides || !Array.isArray(slideData.slides)) {
        return NextResponse.json(
          { error: "スライドデータの形式が不正です" },
          { status: 500 }
        );
      }

      // スライドデータにfileIdを追加
      const slidesWithFileId = slideData.slides.map((slide: any) => ({
        ...slide,
        fileId,
        image_path: `${fileId}/${slide.image_path}`
      }));

      return NextResponse.json({
        success: true,
        filePath: filePath,
        slides: slidesWithFileId,
      });
    } catch (error) {
      console.error("JSON parse error:", error);
      console.error("stdout:", stdout);
      console.error("stderr:", stderr);
      return NextResponse.json(
        { error: "解析結果の処理に失敗しました" },
        { status: 500 }
      );
    }
  } catch (error) {
    console.error("Upload error:", error);
    return NextResponse.json(
      { error: "ファイルのアップロードに失敗しました" },
      { status: 500 }
    );
  }
}<|MERGE_RESOLUTION|>--- conflicted
+++ resolved
@@ -44,15 +44,9 @@
 export async function POST(request: NextRequest) {
   try {
     // セッションチェック
-<<<<<<< HEAD
-    const session = await auth();
-    if (!session || !session.user) {
-      return NextResponse.json({ error: "ログインしてください" }, { status: 401 });
-=======
     const sessionCookie = request.cookies.get('session');
     if (!sessionCookie) {
       return NextResponse.json({ error: "認証が必要です" }, { status: 401 });
->>>>>>> be7d6124
     }
 
     let session;
