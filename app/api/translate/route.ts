// Node.jsランタイムを明示的に指定
// Anthropic APIの処理を含むため、Edge Runtimeでは動作しません
export const runtime = 'nodejs';

import { NextRequest, NextResponse } from "next/server";
// import { verifyToken } from "@/lib/auth/session"; ← 不要なら削除
import Anthropic from "@anthropic-ai/sdk";
import { getServerSession } from 'next-auth';
import { authOptions } from '@/lib/auth/auth-options';
import { Session } from 'next-auth';

interface CustomSession extends Session {
  user: {
    id: string;
    isPremium?: boolean;
    name?: string | null;
    email?: string | null;
    image?: string | null;
  }
}

const anthropic = new Anthropic({
  apiKey: process.env.ANTHROPIC_API_KEY,
});

const getLanguageName = (langCode: string): string => {
  const languages: Record<string, string> = {
    'ja': '日本語',
    'en': '英語',
    // 必要に応じて他の言語を追加
  };
  return languages[langCode] || langCode;
};

export async function POST(req: Request) {
  try {
    const session = await getServerSession(authOptions) as CustomSession;
    if (!session) {
<<<<<<< HEAD
      return NextResponse.json({ error: "ログインしてください" }, { status: 401 });
=======
      return new NextResponse(
        JSON.stringify({ error: 'Authentication required' }),
        {
          status: 401,
          headers: {
            'Content-Type': 'application/json',
            'Cache-Control': 'no-store, max-age=0'
          }
        }
      )
>>>>>>> ad6ac8cc
    }

    const data = await req.json()
    
    // リクエストBodyからパラメータ取得
    const { texts, sourceLang, targetLang, model } = data;

    // デフォルトモデルを指定
    const defaultModel = "claude-3-haiku-20240307";
    let selectedModel = model || defaultModel;

    // AWS Bedrockモデルの場合の処理
    if (selectedModel.includes('anthropic.claude')) {
      // TODO: AWS Bedrock APIの呼び出し処理を実装
      return NextResponse.json({ error: "AWS Bedrock APIは現在実装中です" }, { status: 501 });
    }

    // 無料ユーザーは基本モデルのみ利用可能
    if (!session.user?.isPremium) {
      selectedModel = defaultModel;
    }

    console.log("Received translation request:", {
      texts,
      sourceLang,
      targetLang,
      model: selectedModel,
    });

    if (!texts || !Array.isArray(texts)) {
      return NextResponse.json({ error: "テキストが必要です" }, { status: 400 });
    }

    const translations = await Promise.all(
      texts.map(async (textObj) => {
        const prompt = `
あなたはプレゼンテーション資料の専門翻訳者です。
以下のテキストを${getLanguageName(sourceLang)}から${getLanguageName(targetLang)}に翻訳してください。

翻訳の要件：
1. 原文の構造（見出し、箇条書きなど）を維持すること
2. 原文のニュアンスと意味を正確に伝えること
3. 専門用語や固有名詞は適切に処理すること
4. ${getLanguageName(targetLang)}として自然な表現を使用すること

原文:
${textObj.text}

翻訳文のみを出力してください。説明や注釈は含めないでください。
`;

        const message = await anthropic.messages.create({
          model: selectedModel,
          max_tokens: 1024,
          messages: [
            { role: "user", content: prompt },
          ],
          temperature: 0.7,
        });

        // デバッグ用にログを出力
        console.log("Translation request:", {
          sourceLang,
          targetLang,
          originalText: textObj.text,
          translatedText: (message.content[0] as any).text.trim()
        });
        return (message.content[0] as any).text.trim();
      })
    );

    console.log("All translations completed:", translations);
    return NextResponse.json({ 
      success: true,
      translations,
      metadata: {
        sourceLang,
        targetLang,
        model: selectedModel
      }
    });
  } catch (error) {
    console.error('Translation error:', error)
    return new NextResponse(
      JSON.stringify({ error: 'Translation failed' }),
      {
        status: 500,
        headers: {
          'Content-Type': 'application/json',
          'Cache-Control': 'no-store, max-age=0'
        }
      }
    )
  }
}

export async function GET(req: Request) {
  try {
    const session = await getServerSession(authOptions)
    if (!session) {
      return new NextResponse(
        JSON.stringify({ error: 'Authentication required' }),
        {
          status: 401,
          headers: {
            'Content-Type': 'application/json',
            'Cache-Control': 'no-store, max-age=0'
          }
        }
      )
    }

    return NextResponse.json({ status: 'ok' })
  } catch (error) {
    console.error('Translation status error:', error)
    return new NextResponse(
      JSON.stringify({ error: 'Failed to get translation status' }),
      {
        status: 500,
        headers: {
          'Content-Type': 'application/json',
          'Cache-Control': 'no-store, max-age=0'
        }
      }
    )
  }
}<|MERGE_RESOLUTION|>--- conflicted
+++ resolved
@@ -36,9 +36,6 @@
   try {
     const session = await getServerSession(authOptions) as CustomSession;
     if (!session) {
-<<<<<<< HEAD
-      return NextResponse.json({ error: "ログインしてください" }, { status: 401 });
-=======
       return new NextResponse(
         JSON.stringify({ error: 'Authentication required' }),
         {
@@ -49,7 +46,6 @@
           }
         }
       )
->>>>>>> ad6ac8cc
     }
 
     const data = await req.json()
