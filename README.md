--- conflicted
+++ resolved
@@ -292,7 +292,6 @@
 - `TEST_USER_EMAIL`: E2Eテスト用のユーザーメールアドレス
 - `TEST_USER_PASSWORD`: E2Eテスト用のユーザーパスワード
 
-<<<<<<< HEAD
 # テキスト抽出の改善
 
 ## 実装内容
@@ -310,7 +309,7 @@
    - 特殊文字処理の強化
    - テキスト順序保持のためのロジック改善
    - 多言語テキストサポートの拡充
-=======
+
 # クエリパラメータによるサーバーサイドフィルタリング
 
 ## 実装内容
@@ -329,5 +328,4 @@
 3. セキュリティ強化
    - インジェクション対策の実装
    - パラメータバリデーションの強化
-   - アクセス制御の実装
->>>>>>> d6fdb9f3
+   - アクセス制御の実装