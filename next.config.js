--- conflicted
+++ resolved
@@ -5,6 +5,7 @@
 
 const nextConfig = {
   reactStrictMode: true,
+  swcMinify: true, // SWCによるミニファイを有効化
   swcMinify: true, // SWCによるミニファイを有効化
   // SSR運用のためoutput: 'standalone' のみを指定
   output: 'standalone',
@@ -36,7 +37,6 @@
     ignoredModules: [
       'sharp', // 使っていない場合は不要
       // 他のJavaScriptビルドに含まれない大きなライブラリなど
-<<<<<<< HEAD
       '@swc/core',
       'esbuild',
       'babel-plugin-transform-runtime',
@@ -44,21 +44,14 @@
       // Prismaのエンジンバイナリはライブラリモードで使用するため除外
       'prisma',
       '@prisma/engines',
-=======
->>>>>>> 91ff2f50
     ],
     // バンドルから除外するファイルパスパターン
     ignoredModuleFiles: [
       '**/.next/cache/**',
-<<<<<<< HEAD
       // Prismaエンジンバイナリは必要なものだけ含め、他は除外する
       '**/node_modules/.prisma/client/libquery_engine-*',
       // Vercel環境ではrhelベースのLinuxが使用されるため、これだけを許可
       '!**/node_modules/.prisma/client/libquery_engine-rhel-openssl-*',
-=======
-      '**/node_modules/.prisma/client/libquery_engine-*',
-      '!**/node_modules/.prisma/client/libquery_engine-debian-openssl-3.0.x.so.node',
->>>>>>> 91ff2f50
       '**/node_modules/sharp/**/*.node', // 使っていない場合は不要
     ],
   },
@@ -80,6 +73,12 @@
     // 一時ディレクトリとscripts/tempディレクトリを除外
     config.watchOptions = {
       ...config.watchOptions,
+      ignored: [
+        '**/temp/**', 
+        '**/scripts/temp/**', 
+        '**/.next/cache/**',
+        ...(Array.isArray(config.watchOptions?.ignored) ? config.watchOptions.ignored : [])
+      ],
       ignored: [
         '**/temp/**', 
         '**/scripts/temp/**', 
