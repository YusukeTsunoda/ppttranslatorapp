--- conflicted
+++ resolved
@@ -242,7 +242,7 @@
             - description: "- [x] ユーザー削除テスト"
         - description: "- [x] 翻訳履歴APIテスト"
           subtasks:
-<<<<<<< HEAD
+
             - description: "- [x] 履歴作成テスト"
             - description: "- [x] 履歴一覧取得テスト"
             - description: "- [x] 履歴詳細取得テスト"
@@ -252,17 +252,6 @@
             - description: "- [x] クレジット消費テスト"
             - description: "- [x] クレジット履歴テスト"
         - description: "- [x] アクティビティログAPIテスト"
-=======
-            - description: "- [x] 履歴一覧取得テスト"
-            - description: "- [x] 履歴詳細取得テスト"
-            - description: "- [ ] 履歴作成テスト"
-        - description: "- [ ] クレジット管理APIテスト"
-          subtasks:
-            - description: "- [x] クレジット付与テスト"
-            - description: "- [ ] クレジット消費テスト"
-            - description: "- [ ] クレジット履歴テスト"
-        - description: "- [ ] アクティビティログAPIテスト"
->>>>>>> 708e4a51
           subtasks:
             - description: "- [x] ログ記録テスト"
             - description: "- [x] ログ取得テスト"
